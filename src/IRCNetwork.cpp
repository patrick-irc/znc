--- conflicted
+++ resolved
@@ -1454,16 +1454,12 @@
     }
 }
 
-<<<<<<< HEAD
-void CIRCNetwork::SetEncoding(const CString& s) { m_sEncoding = s; }
-=======
 void CIRCNetwork::SetEncoding(const CString& s) {
-	m_sEncoding = s;
-	if (GetIRCSock()) {
-		GetIRCSock()->SetEncoding(s);
-	}
-}
->>>>>>> 5d014193
+    m_sEncoding = s;
+    if (GetIRCSock()) {
+        GetIRCSock()->SetEncoding(s);
+    }
+}
 
 void CIRCNetwork::SetQuitMsg(const CString& s) {
     if (m_pUser->GetQuitMsg().Equals(s)) {
