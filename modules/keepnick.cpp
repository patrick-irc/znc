--- conflicted
+++ resolved
@@ -191,13 +191,8 @@
 	}
 
 private:
-<<<<<<< HEAD
 	// If this is nullptr, we are turned off for some reason
-	CKeepNickTimer* m_pTimer;
-=======
-	// If this is NULL, we are turned off for some reason
 	CKeepNickTimer* m_pTimer = nullptr;
->>>>>>> 096dc5b3
 };
 
 CKeepNickTimer::CKeepNickTimer(CKeepNickMod *pMod) : CTimer(pMod, 30, 0,
