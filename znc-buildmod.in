#!/bin/sh

ERROR="[ !! ]"
WARNING="[ ** ]"
OK="[ ok ]"

# Check if we got everything we need

check_binary()
{
	which $1 > /dev/null 2>&1
	if test $? = 1 ; then
		echo "${ERROR} Could not find $1. $2"
		exit 1
	fi
}

if test "x$CXX" = "x" ; then
	CXX="@CXX@"
fi
if test "x$CXX" = "x" ; then
	CXX=g++
fi

check_binary ${CXX} "What happened to your compiler?"

if test -z "$1"; then
	echo "${WARNING} USAGE: $0 <file.cpp> [file.cpp ... ]"
	exit 1
fi

CXXFLAGS="@CPPFLAGS@ @MODFLAGS@ -I@prefix@/include $CXXFLAGS"
MODLINK="@MODLINK@ $MODLINK"
VERSION="@PACKAGE_VERSION@"

# Ugly cygwin stuff :(
LIBZNC="@LIBZNC@"
LIBZNCDIR="@LIBZNCDIR@"
LIBZNC_VERSION="@LIBZNC_VERSION@"
if test "x" = "x$LIBZNC"; then
    LIBZNCFLAGS=""
else
<<<<<<< HEAD
    LIBZNCFLAGS="-L\"$LIBZNCDIR\" -lznc-$LIBZNC_VERSION"
=======
    LIBZNCFLAGS="-L$LIBZNCDIR -lznc"
>>>>>>> 5c2e040c
fi

LDFLAGS="$LIBZNCFLAGS $LDFLAGS"

while test ! -z "$1"
do
	FILE=$1
	shift

	MOD="${FILE%.cpp}"
	MOD="${MOD%.cc}"
	MOD="${MOD##*/}"

	if test ! -f "${FILE}"; then
		echo "${ERROR} Building \"${MOD}\" for ZNC $VERSION... File not found"
	else
		printf "Building \"${MOD}.so\" for ZNC $VERSION... "
		if ${CXX} ${CXXFLAGS} ${INCLUDES} ${LDFLAGS} ${MODLINK} -o "${MOD}.so" "${FILE}" ${LIBS} ; then
			echo "${OK}"
		else
			echo "${ERROR} Error while building \"${MOD}.so\""
			exit 1
		fi
	fi
done

exit 0<|MERGE_RESOLUTION|>--- conflicted
+++ resolved
@@ -40,11 +40,7 @@
 if test "x" = "x$LIBZNC"; then
     LIBZNCFLAGS=""
 else
-<<<<<<< HEAD
-    LIBZNCFLAGS="-L\"$LIBZNCDIR\" -lznc-$LIBZNC_VERSION"
-=======
-    LIBZNCFLAGS="-L$LIBZNCDIR -lznc"
->>>>>>> 5c2e040c
+    LIBZNCFLAGS="-L$LIBZNCDIR -lznc-$LIBZNC_VERSION"
 fi
 
 LDFLAGS="$LIBZNCFLAGS $LDFLAGS"
