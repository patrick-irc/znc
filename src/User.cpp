/*
 * Copyright (C) 2004-2015 ZNC, see the NOTICE file for details.
 *
 * Licensed under the Apache License, Version 2.0 (the "License");
 * you may not use this file except in compliance with the License.
 * You may obtain a copy of the License at
 *
 *     http://www.apache.org/licenses/LICENSE-2.0
 *
 * Unless required by applicable law or agreed to in writing, software
 * distributed under the License is distributed on an "AS IS" BASIS,
 * WITHOUT WARRANTIES OR CONDITIONS OF ANY KIND, either express or implied.
 * See the License for the specific language governing permissions and
 * limitations under the License.
 */

#include <znc/User.h>
#include <znc/Config.h>
#include <znc/FileUtils.h>
#include <znc/IRCNetwork.h>
#include <znc/IRCSock.h>
#include <znc/Chan.h>
#include <math.h>
#include <algorithm>

using std::vector;
using std::set;

class CUserTimer : public CCron {
public:
	CUserTimer(CUser* pUser) : CCron(), m_pUser(pUser) {
		SetName("CUserTimer::" + m_pUser->GetUserName());
		Start(CIRCNetwork::PING_SLACK);
	}
	virtual ~CUserTimer() {}

	CUserTimer(const CUserTimer&) = delete;
	CUserTimer& operator=(const CUserTimer&) = delete;

private:
protected:
	void RunJob() override {
		const vector<CClient*>& vUserClients = m_pUser->GetUserClients();

		for (CClient* pUserClient : vUserClients) {
			if (pUserClient->GetTimeSinceLastDataTransaction() >= CIRCNetwork::PING_FREQUENCY) {
				pUserClient->PutClient("PING :ZNC");
			}
		}
	}

	CUser* m_pUser;
};

CUser::CUser(const CString& sUserName)
		: m_sUserName(sUserName),
		  m_sCleanUserName(MakeCleanUserName(sUserName)),
		  m_sNick(m_sCleanUserName),
		  m_sAltNick(""),
		  m_sIdent(m_sCleanUserName),
		  m_sRealName(sUserName),
		  m_sBindHost(""),
		  m_sDCCBindHost(""),
		  m_sPass(""),
		  m_sPassSalt(""),
		  m_sStatusPrefix("*"),
		  m_sDefaultChanModes(""),
		  m_sClientEncoding(""),
		  m_sQuitMsg(""),
		  m_mssCTCPReplies(),
		  m_sTimestampFormat("[%H:%M:%S]"),
		  m_sTimezone(""),
		  m_eHashType(HASH_NONE),
		  m_sUserPath(CZNC::Get().GetUserPath() + "/" + sUserName),
		  m_bMultiClients(true),
		  m_bDenyLoadMod(false),
		  m_bAdmin(false),
		  m_bDenySetBindHost(false),
		  m_bAutoClearChanBuffer(true),
		  m_bAutoClearQueryBuffer(true),
		  m_bBeingDeleted(false),
		  m_bAppendTimestamp(false),
		  m_bPrependTimestamp(true),
		  m_pUserTimer(nullptr),
		  m_vIRCNetworks(),
		  m_vClients(),
		  m_ssAllowedHosts(),
		  m_uBufferCount(50),
		  m_uBytesRead(0),
		  m_uBytesWritten(0),
		  m_uMaxJoinTries(10),
		  m_uMaxNetworks(1),
		  m_uMaxQueryBuffers(50),
		  m_uMaxJoins(0),
		  m_sSkinName(""),
		  m_pModules(new CModules)
{
	m_pUserTimer = new CUserTimer(this);
	CZNC::Get().GetManager().AddCron(m_pUserTimer);
}

CUser::~CUser() {
	// Delete networks
	while (!m_vIRCNetworks.empty()) {
		delete *m_vIRCNetworks.begin();
	}

	// Delete clients
	while (!m_vClients.empty()) {
		CZNC::Get().GetManager().DelSockByAddr(m_vClients[0]);
	}
	m_vClients.clear();

	// Delete modules (unloads all modules!)
	delete m_pModules;
	m_pModules = nullptr;

	CZNC::Get().GetManager().DelCronByAddr(m_pUserTimer);

	CZNC::Get().AddBytesRead(BytesRead());
	CZNC::Get().AddBytesWritten(BytesWritten());
}

template<class T>
struct TOption {
	const char *name;
	void (CUser::*pSetter)(T);
};

bool CUser::ParseConfig(CConfig* pConfig, CString& sError) {
	TOption<const CString&> StringOptions[] = {
		{ "nick", &CUser::SetNick },
		{ "quitmsg", &CUser::SetQuitMsg },
		{ "altnick", &CUser::SetAltNick },
		{ "ident", &CUser::SetIdent },
		{ "realname", &CUser::SetRealName },
		{ "chanmodes", &CUser::SetDefaultChanModes },
		{ "bindhost", &CUser::SetBindHost },
		{ "vhost", &CUser::SetBindHost },
		{ "dccbindhost", &CUser::SetDCCBindHost },
		{ "dccvhost", &CUser::SetDCCBindHost },
		{ "timestampformat", &CUser::SetTimestampFormat },
		{ "skin", &CUser::SetSkinName },
		{ "clientencoding", &CUser::SetClientEncoding },
	};
	TOption<unsigned int> UIntOptions[] = {
		{ "jointries", &CUser::SetJoinTries },
		{ "maxnetworks", &CUser::SetMaxNetworks },
		{ "maxquerybuffers", &CUser::SetMaxQueryBuffers },
		{ "maxjoins", &CUser::SetMaxJoins },
	};
	TOption<bool> BoolOptions[] = {
		{ "keepbuffer", &CUser::SetKeepBuffer }, // XXX compatibility crap from pre-0.207
		{ "autoclearchanbuffer", &CUser::SetAutoClearChanBuffer },
		{ "autoclearquerybuffer", &CUser::SetAutoClearQueryBuffer },
		{ "multiclients", &CUser::SetMultiClients },
		{ "denyloadmod", &CUser::SetDenyLoadMod },
		{ "admin", &CUser::SetAdmin },
		{ "denysetbindhost", &CUser::SetDenySetBindHost },
		{ "denysetvhost", &CUser::SetDenySetBindHost },
		{ "appendtimestamp", &CUser::SetTimestampAppend },
		{ "prependtimestamp", &CUser::SetTimestampPrepend },
	};

	for (const auto& Option : StringOptions) {
		CString sValue;
		if (pConfig->FindStringEntry(Option.name, sValue))
			(this->*Option.pSetter)(sValue);
	}
	for (const auto& Option : UIntOptions) {
		CString sValue;
		if (pConfig->FindStringEntry(Option.name, sValue))
			(this->*Option.pSetter)(sValue.ToUInt());
	}
	for (const auto& Option : BoolOptions) {
		CString sValue;
		if (pConfig->FindStringEntry(Option.name, sValue))
			(this->*Option.pSetter)(sValue.ToBool());
	}

	VCString vsList;
	pConfig->FindStringVector("allow", vsList);
	for (const CString& sHost : vsList) {
		AddAllowedHost(sHost);
	}
	pConfig->FindStringVector("ctcpreply", vsList);
	for (const CString& sReply : vsList) {
		AddCTCPReply(sReply.Token(0), sReply.Token(1, true));
	}

	CString sValue;

	CString sDCCLookupValue;
	pConfig->FindStringEntry("dcclookupmethod", sDCCLookupValue);
	if (pConfig->FindStringEntry("bouncedccs", sValue))  {
		if (sValue.ToBool()) {
			CUtils::PrintAction("Loading Module [bouncedcc]");
			CString sModRet;
			bool bModRet = GetModules().LoadModule("bouncedcc", "", CModInfo::UserModule, this, nullptr, sModRet);

			CUtils::PrintStatus(bModRet, sModRet);
			if (!bModRet) {
				sError = sModRet;
				return false;
			}

			if (sDCCLookupValue.Equals("Client")) {
				GetModules().FindModule("bouncedcc")->SetNV("UseClientIP", "1");
			}
		}
	}
	if (pConfig->FindStringEntry("buffer", sValue))
		SetBufferCount(sValue.ToUInt(), true);
	if (pConfig->FindStringEntry("awaysuffix", sValue)) {
		CUtils::PrintMessage("WARNING: AwaySuffix has been deprecated, instead try -> LoadModule = awaynick %nick%_" + sValue);
	}
	if (pConfig->FindStringEntry("autocycle", sValue)) {
		if (sValue.Equals("true"))
			CUtils::PrintError("WARNING: AutoCycle has been removed, instead try -> LoadModule = autocycle");
	}
	if (pConfig->FindStringEntry("keepnick", sValue)) {
		if (sValue.Equals("true"))
			CUtils::PrintError("WARNING: KeepNick has been deprecated, instead try -> LoadModule = keepnick");
	}
	if (pConfig->FindStringEntry("statusprefix", sValue)) {
		if (!SetStatusPrefix(sValue)) {
			sError = "Invalid StatusPrefix [" + sValue + "] Must be 1-5 chars, no spaces.";
			CUtils::PrintError(sError);
			return false;
		}
	}
	if (pConfig->FindStringEntry("timezone", sValue)) {
		SetTimezone(sValue);
	}
	if (pConfig->FindStringEntry("timezoneoffset", sValue)) {
		if (fabs(sValue.ToDouble()) > 0.1) {
			CUtils::PrintError("WARNING: TimezoneOffset has been deprecated, now you can set your timezone by name");
		}
	}
	if (pConfig->FindStringEntry("timestamp", sValue)) {
		if (!sValue.Trim_n().Equals("true")) {
			if (sValue.Trim_n().Equals("append")) {
				SetTimestampAppend(true);
				SetTimestampPrepend(false);
			} else if (sValue.Trim_n().Equals("prepend")) {
				SetTimestampAppend(false);
				SetTimestampPrepend(true);
			} else if (sValue.Trim_n().Equals("false")) {
				SetTimestampAppend(false);
				SetTimestampPrepend(false);
			} else {
				SetTimestampFormat(sValue);
			}
		}
	}
	pConfig->FindStringEntry("pass", sValue);
	// There are different formats for this available:
	// Pass = <plain text>
	// Pass = <md5 hash> -
	// Pass = plain#<plain text>
	// Pass = <hash name>#<hash>
	// Pass = <hash name>#<salted hash>#<salt>#
	// 'Salted hash' means hash of 'password' + 'salt'
	// Possible hashes are md5 and sha256
	if (sValue.Right(1) == "-") {
		sValue.RightChomp();
		sValue.Trim();
		SetPass(sValue, CUser::HASH_MD5);
	} else {
		CString sMethod = sValue.Token(0, false, "#");
		CString sPass = sValue.Token(1, true, "#");
		if (sMethod == "md5" || sMethod == "sha256") {
			CUser::eHashType type = CUser::HASH_MD5;
			if (sMethod == "sha256")
				type = CUser::HASH_SHA256;

			CString sSalt = sPass.Token(1, false, "#");
			sPass = sPass.Token(0, false, "#");
			SetPass(sPass, type, sSalt);
		} else if (sMethod == "plain") {
			SetPass(sPass, CUser::HASH_NONE);
		} else {
			SetPass(sValue, CUser::HASH_NONE);
		}
	}
	CConfig::SubConfig subConf;
	CConfig::SubConfig::const_iterator subIt;
	pConfig->FindSubConfig("pass", subConf);
	if (!sValue.empty() && !subConf.empty()) {
		sError = "Password defined more than once";
		CUtils::PrintError(sError);
		return false;
	}
	subIt = subConf.begin();
	if (subIt != subConf.end()) {
		CConfig* pSubConf = subIt->second.m_pSubConfig;
		CString sHash;
		CString sMethod;
		CString sSalt;
		CUser::eHashType method;
		pSubConf->FindStringEntry("hash", sHash);
		pSubConf->FindStringEntry("method", sMethod);
		pSubConf->FindStringEntry("salt", sSalt);
		if (sMethod.empty() || sMethod.Equals("plain"))
			method = CUser::HASH_NONE;
		else if (sMethod.Equals("md5"))
			method = CUser::HASH_MD5;
		else if (sMethod.Equals("sha256"))
			method = CUser::HASH_SHA256;
		else {
			sError = "Invalid hash method";
			CUtils::PrintError(sError);
			return false;
		}

		SetPass(sHash, method, sSalt);
		if (!pSubConf->empty()) {
			sError = "Unhandled lines in config!";
			CUtils::PrintError(sError);

			CZNC::DumpConfig(pSubConf);
			return false;
		}
		++subIt;
	}
	if (subIt != subConf.end()) {
		sError = "Password defined more than once";
		CUtils::PrintError(sError);
		return false;
	}

	pConfig->FindSubConfig("network", subConf);
	for (subIt = subConf.begin(); subIt != subConf.end(); ++subIt) {
		const CString& sNetworkName = subIt->first;

		CUtils::PrintMessage("Loading network [" + sNetworkName + "]");

		CIRCNetwork *pNetwork = FindNetwork(sNetworkName);

		if (!pNetwork) {
			pNetwork = new CIRCNetwork(this, sNetworkName);
		}

		if (!pNetwork->ParseConfig(subIt->second.m_pSubConfig, sError)) {
			return false;
		}
	}

	if (pConfig->FindStringVector("server", vsList, false) || pConfig->FindStringVector("chan", vsList, false) || pConfig->FindSubConfig("chan", subConf, false)) {
		CIRCNetwork *pNetwork = FindNetwork("default");
		if (!pNetwork) {
			CString sErrorDummy;
			pNetwork = AddNetwork("default", sErrorDummy);
		}

		if (pNetwork) {
			CUtils::PrintMessage("NOTICE: Found deprecated config, upgrading to a network");

			if (!pNetwork->ParseConfig(pConfig, sError, true)) {
				return false;
			}
		}
	}

	pConfig->FindStringVector("loadmodule", vsList);
	for (const CString& sMod : vsList) {
		CString sModName = sMod.Token(0);
		CString sNotice = "Loading user module [" + sModName + "]";

		// XXX Legacy crap, added in ZNC 0.089
		if (sModName == "discon_kick") {
			sNotice = "NOTICE: [discon_kick] was renamed, loading [disconkick] instead";
			sModName = "disconkick";
		}

		// XXX Legacy crap, added in ZNC 0.099
		if (sModName == "fixfreenode") {
			sNotice = "NOTICE: [fixfreenode] doesn't do anything useful anymore, ignoring it";
			continue;
		}

		// XXX Legacy crap, added in ZNC 0.207
		if (sModName == "admin") {
			sNotice = "NOTICE: [admin] module was renamed, loading [controlpanel] instead";
			sModName = "controlpanel";
		}
		
		// XXX Legacy crap, should have been added ZNC 0.207, but added only in 1.1 :(
		if (sModName == "away") {
			sNotice = "NOTICE: [away] was renamed, loading [awaystore] instead";
			sModName = "awaystore";
		}

		// XXX Legacy crap, added in 1.1; fakeonline module was dropped in 1.0 and returned in 1.1
		if (sModName == "fakeonline") {
			sNotice = "NOTICE: [fakeonline] was renamed, loading [modules_online] instead";
			sModName = "modules_online";
		}

		// XXX Legacy crap, added in 1.3
		if (sModName == "charset") {
			CUtils::PrintAction("NOTICE: Charset support was moved to core, importing old charset module settings");
			size_t uIndex = 1;
			if (sMod.Token(uIndex).Equals("-force")) {
				uIndex++;
			}
			VCString vsClient, vsServer;
			sMod.Token(uIndex).Split(",", vsClient);
			sMod.Token(uIndex + 1).Split(",", vsServer);
			if (vsClient.empty() || vsServer.empty()) {
				CUtils::PrintStatus(false, "charset module was loaded with wrong parameters.");
				continue;
			}
			SetClientEncoding(vsClient[0]);
			for (CIRCNetwork* pNetwork : m_vIRCNetworks) {
				pNetwork->SetEncoding(vsServer[0]);
			}
			CUtils::PrintStatus(true, "Using [" + vsClient[0] + "] for clients, and [" + vsServer[0] + "] for servers");
			continue;
		}

		CString sModRet;
		CString sArgs = sMod.Token(1, true);

		bool bModRet = LoadModule(sModName, sArgs, sNotice, sModRet);

		CUtils::PrintStatus(bModRet, sModRet);
		if (!bModRet) {
			// XXX The awaynick module was retired in 1.6 (still available as external module)
			if (sModName == "awaynick") {
				// load simple_away instead, unless it's already on the list
				if (std::find(vsList.begin(), vsList.end(), "simple_away") == vsList.end()) {
					sNotice = "Loading [simple_away] module instead";
					sModName = "simple_away";
					// not a fatal error if simple_away is not available
					LoadModule(sModName, sArgs, sNotice, sModRet);
				}
			} else {
				sError = sModRet;
				return false;
			}
		}
		continue;
	}

	// Move ircconnectenabled to the networks
	if (pConfig->FindStringEntry("ircconnectenabled", sValue)) {
		for (CIRCNetwork* pNetwork : m_vIRCNetworks) {
			pNetwork->SetIRCConnectEnabled(sValue.ToBool());
		}
	}

	return true;
}

CIRCNetwork* CUser::AddNetwork(const CString &sNetwork, CString& sErrorRet) {
	if (!CIRCNetwork::IsValidNetwork(sNetwork)) {
		sErrorRet = "Invalid network name. It should be alphanumeric. Not to be confused with server name";
		return nullptr;
	} else if (FindNetwork(sNetwork)) {
		sErrorRet = "Network [" + sNetwork.Token(0) + "] already exists";
		return nullptr;
	}

	CIRCNetwork* pNetwork = new CIRCNetwork(this, sNetwork);

	bool bCancel = false;
	USERMODULECALL(OnAddNetwork(*pNetwork, sErrorRet), this, nullptr, &bCancel);
	if(bCancel) {
		RemoveNetwork(pNetwork);
		delete pNetwork;
		return nullptr;
	}

	return pNetwork;
}

bool CUser::AddNetwork(CIRCNetwork *pNetwork) {
	if (FindNetwork(pNetwork->GetName())) {
		return false;
	}

	m_vIRCNetworks.push_back(pNetwork);

	return true;
}

void CUser::RemoveNetwork(CIRCNetwork *pNetwork) {
	auto it = std::find(m_vIRCNetworks.begin(), m_vIRCNetworks.end(), pNetwork);
	if (it != m_vIRCNetworks.end()) {
		m_vIRCNetworks.erase(it);
	}
}

bool CUser::DeleteNetwork(const CString& sNetwork) {
	CIRCNetwork *pNetwork = FindNetwork(sNetwork);

	if (pNetwork) {
		bool bCancel = false;
		USERMODULECALL(OnDeleteNetwork(*pNetwork), this, nullptr, &bCancel);
		if (!bCancel) {
			delete pNetwork;
			return true;
		}
	}

	return false;
}

CIRCNetwork* CUser::FindNetwork(const CString& sNetwork) const {
	for (CIRCNetwork* pNetwork : m_vIRCNetworks) {
		if (pNetwork->GetName().Equals(sNetwork)) {
			return pNetwork;
		}
	}

	return nullptr;
}

const vector<CIRCNetwork*>& CUser::GetNetworks() const {
	return m_vIRCNetworks;
}

CString CUser::ExpandString(const CString& sStr) const {
	CString sRet;
	return ExpandString(sStr, sRet);
}

CString& CUser::ExpandString(const CString& sStr, CString& sRet) const {
	CString sTime = CUtils::CTime(time(nullptr), m_sTimezone);

	sRet = sStr;
	sRet.Replace("%user%", GetUserName());
	sRet.Replace("%defnick%", GetNick());
	sRet.Replace("%nick%", GetNick());
	sRet.Replace("%altnick%", GetAltNick());
	sRet.Replace("%ident%", GetIdent());
	sRet.Replace("%realname%", GetRealName());
	sRet.Replace("%vhost%", GetBindHost());
	sRet.Replace("%bindhost%", GetBindHost());
	sRet.Replace("%version%", CZNC::GetVersion());
	sRet.Replace("%time%", sTime);
	sRet.Replace("%uptime%", CZNC::Get().GetUptime());
	// The following lines do not exist. You must be on DrUgS!
	sRet.Replace("%znc%", "All your IRC are belong to ZNC");
	// Chosen by fair zocchihedron dice roll by SilverLeo
	sRet.Replace("%rand%", "42");

	return sRet;
}

CString CUser::AddTimestamp(const CString& sStr) const {
	time_t tm;
	return AddTimestamp(time(&tm), sStr);
}

CString CUser::AddTimestamp(time_t tm, const CString& sStr) const {
	CString sRet = sStr;

	if (!GetTimestampFormat().empty() && (m_bAppendTimestamp || m_bPrependTimestamp)) {
		CString sTimestamp = CUtils::FormatTime(tm, GetTimestampFormat(), m_sTimezone);
		if (sTimestamp.empty()) {
			return sRet;
		}

		if (m_bPrependTimestamp) {
			sRet = sTimestamp;
			sRet += " " + sStr;
		}
		if (m_bAppendTimestamp) {
			// From http://www.mirc.com/colors.html
			// The Control+O key combination in mIRC inserts ascii character 15,
			// which turns off all previous attributes, including color, bold, underline, and italics.
			//
			// \x02 bold
			// \x03 mIRC-compatible color
			// \x04 RRGGBB color
			// \x0F normal/reset (turn off bold, colors, etc.)
			// \x12 reverse (weechat)
			// \x16 reverse (mirc, kvirc)
			// \x1D italic
			// \x1F underline
			// Also see http://www.visualirc.net/tech-attrs.php
			//
			// Keep in sync with CIRCSocket::IcuExt__UCallback
			if (CString::npos != sRet.find_first_of("\x02\x03\x04\x0F\x12\x16\x1D\x1F")) {
				sRet += "\x0F";
			}

			sRet += " " + sTimestamp;
		}
	}

	return sRet;
}

void CUser::BounceAllClients() {
	for (CClient* pClient : m_vClients) {
		pClient->BouncedOff();
	}

	m_vClients.clear();
}

void CUser::UserConnected(CClient* pClient) {
	if (!MultiClients()) {
		BounceAllClients();
	}

	pClient->PutClient(":irc.znc.in 001 " + pClient->GetNick() + " :- Welcome to ZNC -");

	m_vClients.push_back(pClient);
}

void CUser::UserDisconnected(CClient* pClient) {
	auto it = std::find(m_vClients.begin(), m_vClients.end(), pClient);
	if (it != m_vClients.end()) {
		m_vClients.erase(it);
	}
}

void CUser::CloneNetworks(const CUser& User) {
	const vector<CIRCNetwork*>& vNetworks = User.GetNetworks();
	for (CIRCNetwork* pUserNetwork : vNetworks) {
		CIRCNetwork *pNetwork = FindNetwork(pUserNetwork->GetName());

		if (pNetwork) {
			pNetwork->Clone(*pUserNetwork);
		} else {
			new CIRCNetwork(this, *pUserNetwork);
		}
	}

	set<CString> ssDeleteNetworks;
	for (CIRCNetwork* pNetwork : m_vIRCNetworks) {
		if (!(User.FindNetwork(pNetwork->GetName()))) {
			ssDeleteNetworks.insert(pNetwork->GetName());
		}
	}

	for (const CString& sNetwork : ssDeleteNetworks) {
		// The following will move all the clients to the user.
		// So the clients are not disconnected. The client could
		// have requested the rehash. Then when we do
		// client->PutStatus("Rehashing succeeded!") we would
		// crash if there was no client anymore.
		const vector<CClient*>& vClients = FindNetwork(sNetwork)->GetClients();

		while (vClients.begin() != vClients.end()) {
			CClient *pClient = vClients.front();
			// This line will remove pClient from vClients,
			// because it's a reference to the internal Network's vector.
			pClient->SetNetwork(nullptr);
		}

		DeleteNetwork(sNetwork);
	}
}

bool CUser::Clone(const CUser& User, CString& sErrorRet, bool bCloneNetworks) {
	sErrorRet.clear();

	if (!User.IsValid(sErrorRet, true)) {
		return false;
	}

	// user names can only specified for the constructor, changing it later
	// on breaks too much stuff (e.g. lots of paths depend on the user name)
	if (GetUserName() != User.GetUserName()) {
		DEBUG("Ignoring username in CUser::Clone(), old username [" << GetUserName()
				<< "]; New username [" << User.GetUserName() << "]");
	}

	if (!User.GetPass().empty()) {
		SetPass(User.GetPass(), User.GetPassHashType(), User.GetPassSalt());
	}

	SetNick(User.GetNick(false));
	SetAltNick(User.GetAltNick(false));
	SetIdent(User.GetIdent(false));
	SetRealName(User.GetRealName());
	SetStatusPrefix(User.GetStatusPrefix());
	SetBindHost(User.GetBindHost());
	SetDCCBindHost(User.GetDCCBindHost());
	SetQuitMsg(User.GetQuitMsg());
	SetSkinName(User.GetSkinName());
	SetDefaultChanModes(User.GetDefaultChanModes());
	SetBufferCount(User.GetBufferCount(), true);
	SetJoinTries(User.JoinTries());
	SetMaxNetworks(User.MaxNetworks());
	SetMaxQueryBuffers(User.MaxQueryBuffers());
	SetMaxJoins(User.MaxJoins());
	SetClientEncoding(User.GetClientEncoding());

	// Allowed Hosts
	m_ssAllowedHosts.clear();
	const set<CString>& ssHosts = User.GetAllowedHosts();
	for (const CString& sHost : ssHosts) {
		AddAllowedHost(sHost);
	}

	for (CClient* pSock : m_vClients) {
		if (!IsHostAllowed(pSock->GetRemoteIP())) {
			pSock->PutStatusNotice("You are being disconnected because your IP is no longer allowed to connect to this user");
			pSock->Close();
		}
	}

	// !Allowed Hosts

	// Networks
	if (bCloneNetworks) {
		CloneNetworks(User);
	}
	// !Networks

	// CTCP Replies
	m_mssCTCPReplies.clear();
	const MCString& msReplies = User.GetCTCPReplies();
	for (const auto& it : msReplies) {
		AddCTCPReply(it.first, it.second);
	}
	// !CTCP Replies

	// Flags
	SetAutoClearChanBuffer(User.AutoClearChanBuffer());
	SetAutoClearQueryBuffer(User.AutoClearQueryBuffer());
	SetMultiClients(User.MultiClients());
	SetDenyLoadMod(User.DenyLoadMod());
	SetAdmin(User.IsAdmin());
	SetDenySetBindHost(User.DenySetBindHost());
	SetTimestampAppend(User.GetTimestampAppend());
	SetTimestampPrepend(User.GetTimestampPrepend());
	SetTimestampFormat(User.GetTimestampFormat());
	SetTimezone(User.GetTimezone());
	// !Flags

	// Modules
	set<CString> ssUnloadMods;
	CModules& vCurMods = GetModules();
	const CModules& vNewMods = User.GetModules();

	for (CModule* pNewMod : vNewMods) {
		CString sModRet;
		CModule* pCurMod = vCurMods.FindModule(pNewMod->GetModName());

		if (!pCurMod) {
			vCurMods.LoadModule(pNewMod->GetModName(), pNewMod->GetArgs(), CModInfo::UserModule, this, nullptr, sModRet);
		} else if (pNewMod->GetArgs() != pCurMod->GetArgs()) {
			vCurMods.ReloadModule(pNewMod->GetModName(), pNewMod->GetArgs(), this, nullptr, sModRet);
		}
	}

	for (CModule* pCurMod : vCurMods) {
		CModule* pNewMod = vNewMods.FindModule(pCurMod->GetModName());

		if (!pNewMod) {
			ssUnloadMods.insert(pCurMod->GetModName());
		}
	}

	for (const CString& sMod : ssUnloadMods) {
		vCurMods.UnloadModule(sMod);
	}
	// !Modules

	return true;
}

const set<CString>& CUser::GetAllowedHosts() const { return m_ssAllowedHosts; }
bool CUser::AddAllowedHost(const CString& sHostMask) {
	if (sHostMask.empty() || m_ssAllowedHosts.find(sHostMask) != m_ssAllowedHosts.end()) {
		return false;
	}

	m_ssAllowedHosts.insert(sHostMask);
	return true;
}

bool CUser::IsHostAllowed(const CString& sHostMask) const {
	if (m_ssAllowedHosts.empty()) {
		return true;
	}

	for (const CString& sHost : m_ssAllowedHosts) {
		if (sHostMask.WildCmp(sHost)) {
			return true;
		}
	}

	return false;
}

const CString& CUser::GetTimestampFormat() const { return m_sTimestampFormat; }
bool CUser::GetTimestampAppend() const { return m_bAppendTimestamp; }
bool CUser::GetTimestampPrepend() const { return m_bPrependTimestamp; }

bool CUser::IsValidUserName(const CString& sUserName) {
	// /^[a-zA-Z][a-zA-Z@._\-]*$/
	const char* p = sUserName.c_str();

	if (sUserName.empty()) {
		return false;
	}

	if ((*p < 'a' || *p > 'z') && (*p < 'A' || *p > 'Z')) {
		return false;
	}

	while (*p) {
		if (*p != '@' && *p != '.' && *p != '-' && *p != '_' && !isalnum(*p)) {
			return false;
		}

		p++;
	}

	return true;
}

bool CUser::IsValid(CString& sErrMsg, bool bSkipPass) const {
	sErrMsg.clear();

	if (!bSkipPass && m_sPass.empty()) {
		sErrMsg = "Pass is empty";
		return false;
	}

	if (m_sUserName.empty()) {
		sErrMsg = "Username is empty";
		return false;
	}

	if (!CUser::IsValidUserName(m_sUserName)) {
		sErrMsg = "Username is invalid";
		return false;
	}

	return true;
}

CConfig CUser::ToConfig() const {
	CConfig config;
	CConfig passConfig;

	CString sHash;
	switch (m_eHashType) {
	case HASH_NONE:
		sHash = "Plain";
		break;
	case HASH_MD5:
		sHash = "MD5";
		break;
	case HASH_SHA256:
		sHash = "SHA256";
		break;
	}
	passConfig.AddKeyValuePair("Salt", m_sPassSalt);
	passConfig.AddKeyValuePair("Method", sHash);
	passConfig.AddKeyValuePair("Hash", GetPass());
	config.AddSubConfig("Pass", "password", passConfig);

	config.AddKeyValuePair("Nick", GetNick());
	config.AddKeyValuePair("AltNick", GetAltNick());
	config.AddKeyValuePair("Ident", GetIdent());
	config.AddKeyValuePair("RealName", GetRealName());
	config.AddKeyValuePair("BindHost", GetBindHost());
	config.AddKeyValuePair("DCCBindHost", GetDCCBindHost());
	config.AddKeyValuePair("QuitMsg", GetQuitMsg());
	if (CZNC::Get().GetStatusPrefix() != GetStatusPrefix())
		config.AddKeyValuePair("StatusPrefix", GetStatusPrefix());
	config.AddKeyValuePair("Skin", GetSkinName());
	config.AddKeyValuePair("ChanModes", GetDefaultChanModes());
	config.AddKeyValuePair("Buffer", CString(GetBufferCount()));
	config.AddKeyValuePair("AutoClearChanBuffer", CString(AutoClearChanBuffer()));
	config.AddKeyValuePair("AutoClearQueryBuffer", CString(AutoClearQueryBuffer()));
	config.AddKeyValuePair("MultiClients", CString(MultiClients()));
	config.AddKeyValuePair("DenyLoadMod", CString(DenyLoadMod()));
	config.AddKeyValuePair("Admin", CString(IsAdmin()));
	config.AddKeyValuePair("DenySetBindHost", CString(DenySetBindHost()));
	config.AddKeyValuePair("TimestampFormat", GetTimestampFormat());
	config.AddKeyValuePair("AppendTimestamp", CString(GetTimestampAppend()));
	config.AddKeyValuePair("PrependTimestamp", CString(GetTimestampPrepend()));
	config.AddKeyValuePair("Timezone", m_sTimezone);
	config.AddKeyValuePair("JoinTries", CString(m_uMaxJoinTries));
	config.AddKeyValuePair("MaxNetworks", CString(m_uMaxNetworks));
	config.AddKeyValuePair("MaxQueryBuffers", CString(m_uMaxQueryBuffers));
	config.AddKeyValuePair("MaxJoins", CString(m_uMaxJoins));
	config.AddKeyValuePair("ClientEncoding", GetClientEncoding());

	// Allow Hosts
	if (!m_ssAllowedHosts.empty()) {
		for (const CString& sHost : m_ssAllowedHosts) {
			config.AddKeyValuePair("Allow", sHost);
		}
	}

	// CTCP Replies
	if (!m_mssCTCPReplies.empty()) {
		for (const auto& itb : m_mssCTCPReplies) {
			config.AddKeyValuePair("CTCPReply", itb.first.AsUpper() + " " + itb.second);
		}
	}

	// Modules
	const CModules& Mods = GetModules();

	if (!Mods.empty()) {
		for (CModule* pMod : Mods) {
			CString sArgs = pMod->GetArgs();

			if (!sArgs.empty()) {
				sArgs = " " + sArgs;
			}

			config.AddKeyValuePair("LoadModule", pMod->GetModName() + sArgs);
		}
	}

	// Networks
	for (CIRCNetwork *pNetwork : m_vIRCNetworks) {
		config.AddSubConfig("Network", pNetwork->GetName(), pNetwork->ToConfig());
	}

	return config;
}

bool CUser::CheckPass(const CString& sPass) const {
	switch (m_eHashType)
	{
	case HASH_MD5:
		return m_sPass.Equals(CUtils::SaltedMD5Hash(sPass, m_sPassSalt));
	case HASH_SHA256:
		return m_sPass.Equals(CUtils::SaltedSHA256Hash(sPass, m_sPassSalt));
	case HASH_NONE:
	default:
		return (sPass == m_sPass);
	}
}

/*CClient* CUser::GetClient() {
	// Todo: optimize this by saving a pointer to the sock
	CSockManager& Manager = CZNC::Get().GetManager();
	CString sSockName = "USR::" + m_sUserName;

	for (unsigned int a = 0; a < Manager.size(); a++) {
		Csock* pSock = Manager[a];
		if (pSock->GetSockName().Equals(sSockName)) {
			if (!pSock->IsClosed()) {
				return (CClient*) pSock;
			}
		}
	}

	return (CClient*) CZNC::Get().GetManager().FindSockByName(sSockName);
}*/

CString CUser::GetLocalDCCIP() const {
	if (!GetDCCBindHost().empty())
		return GetDCCBindHost();

	for (CIRCNetwork* pNetwork : m_vIRCNetworks) {
		CIRCSock* pIRCSock = pNetwork->GetIRCSock();
		if (pIRCSock) {
			return pIRCSock->GetLocalIP();
		}
	}

	if (!GetAllClients().empty()) {
		return GetAllClients()[0]->GetLocalIP();
	}

	return "";
}

bool CUser::PutUser(const CString& sLine, CClient* pClient, CClient* pSkipClient) {
	for (CClient* pEachClient : m_vClients) {
		if ((!pClient || pClient == pEachClient) && pSkipClient != pEachClient) {
			pEachClient->PutClient(sLine);

			if (pClient) {
				return true;
			}
		}
	}

	return (pClient == nullptr);
}

bool CUser::PutAllUser(const CString& sLine, CClient* pClient, CClient* pSkipClient) {
	PutUser(sLine, pClient, pSkipClient);

	for (CIRCNetwork* pNetwork : m_vIRCNetworks) {
		if (pNetwork->PutUser(sLine, pClient, pSkipClient)) {
			return true;
		}
	}

	return (pClient == nullptr);
}

bool CUser::PutStatus(const CString& sLine, CClient* pClient, CClient* pSkipClient) {
	vector<CClient*> vClients = GetAllClients();
	for (CClient* pEachClient : vClients) {
		if ((!pClient || pClient == pEachClient) && pSkipClient != pEachClient) {
			pEachClient->PutStatus(sLine);

			if (pClient) {
				return true;
			}
		}
	}

	return (pClient == nullptr);
}

bool CUser::PutStatusNotice(const CString& sLine, CClient* pClient, CClient* pSkipClient) {
	vector<CClient*> vClients = GetAllClients();
	for (CClient* pEachClient : vClients) {
		if ((!pClient || pClient == pEachClient) && pSkipClient != pEachClient) {
			pEachClient->PutStatusNotice(sLine);

			if (pClient) {
				return true;
			}
		}
	}

	return (pClient == nullptr);
}

bool CUser::PutModule(const CString& sModule, const CString& sLine, CClient* pClient, CClient* pSkipClient) {
	for (CClient* pEachClient : m_vClients) {
		if ((!pClient || pClient == pEachClient) && pSkipClient != pEachClient) {
			pEachClient->PutModule(sModule, sLine);

			if (pClient) {
				return true;
			}
		}
	}

	return (pClient == nullptr);
}

bool CUser::PutModNotice(const CString& sModule, const CString& sLine, CClient* pClient, CClient* pSkipClient) {
	for (CClient* pEachClient : m_vClients) {
		if ((!pClient || pClient == pEachClient) && pSkipClient != pEachClient) {
			pEachClient->PutModNotice(sModule, sLine);

			if (pClient) {
				return true;
			}
		}
	}

	return (pClient == nullptr);
}

CString CUser::MakeCleanUserName(const CString& sUserName) {
	return sUserName.Token(0, false, "@").Replace_n(".", "");
}

bool CUser::IsUserAttached() const {
	if (!m_vClients.empty()) {
		return true;
	}

	for (const CIRCNetwork* pNetwork : m_vIRCNetworks) {
		if (pNetwork->IsUserAttached()) {
			return true;
		}
	}

	return false;
}

bool CUser::LoadModule(const CString& sModName, const CString& sArgs, const CString& sNotice, CString& sError)
{
	bool bModRet = true;
	CString sModRet;

	CModInfo ModInfo;
	if (!CZNC::Get().GetModules().GetModInfo(ModInfo, sModName, sModRet)) {
		sError = "Unable to find modinfo [" + sModName + "] [" + sModRet + "]";
		return false;
	}

	CUtils::PrintAction(sNotice);

	if (!ModInfo.SupportsType(CModInfo::UserModule) && ModInfo.SupportsType(CModInfo::NetworkModule)) {
		CUtils::PrintMessage("NOTICE: Module [" + sModName + "] is a network module, loading module for all networks in user.");

		// Do they have old NV?
		CFile fNVFile = CFile(GetUserPath() + "/moddata/" + sModName + "/.registry");

<<<<<<< HEAD
		for (CIRCNetwork* pNetwork : m_vIRCNetworks) {
=======
		for (vector<CIRCNetwork*>::iterator it = m_vIRCNetworks.begin(); it != m_vIRCNetworks.end(); ++it) {
			// Check whether the network already has this module loaded (#954)
			if ((*it)->GetModules().FindModule(sModName)) {
				continue;
			}

>>>>>>> d335c3cd
			if (fNVFile.Exists()) {
				CString sNetworkModPath = pNetwork->GetNetworkPath() + "/moddata/" + sModName;
				if (!CFile::Exists(sNetworkModPath)) {
					CDir::MakeDir(sNetworkModPath);
				}

				fNVFile.Copy(sNetworkModPath + "/.registry");
			}

			bModRet = pNetwork->GetModules().LoadModule(sModName, sArgs, CModInfo::NetworkModule, this, pNetwork, sModRet);
			if (!bModRet) {
				break;
			}
		}
	} else {
		bModRet = GetModules().LoadModule(sModName, sArgs, CModInfo::UserModule, this, nullptr, sModRet);
	}

	if (!bModRet) {
		sError = sModRet;
	}
	return bModRet;
}

// Setters
void CUser::SetNick(const CString& s) { m_sNick = s; }
void CUser::SetAltNick(const CString& s) { m_sAltNick = s; }
void CUser::SetIdent(const CString& s) { m_sIdent = s; }
void CUser::SetRealName(const CString& s) { m_sRealName = s; }
void CUser::SetBindHost(const CString& s) { m_sBindHost = s; }
void CUser::SetDCCBindHost(const CString& s) { m_sDCCBindHost = s; }
void CUser::SetPass(const CString& s, eHashType eHash, const CString& sSalt) {
	m_sPass = s;
	m_eHashType = eHash;
	m_sPassSalt = sSalt;
}
void CUser::SetMultiClients(bool b) { m_bMultiClients = b; }
void CUser::SetDenyLoadMod(bool b) { m_bDenyLoadMod = b; }
void CUser::SetAdmin(bool b) { m_bAdmin = b; }
void CUser::SetDenySetBindHost(bool b) { m_bDenySetBindHost = b; }
void CUser::SetDefaultChanModes(const CString& s) { m_sDefaultChanModes = s; }
void CUser::SetClientEncoding(const CString& s) { m_sClientEncoding = s; }
void CUser::SetQuitMsg(const CString& s) { m_sQuitMsg = s; }
void CUser::SetAutoClearChanBuffer(bool b) {
	for (CIRCNetwork* pNetwork : m_vIRCNetworks) {
		for (CChan* pChan : pNetwork->GetChans()) {
			pChan->InheritAutoClearChanBuffer(b);
		}
	}
	m_bAutoClearChanBuffer = b;
}
void CUser::SetAutoClearQueryBuffer(bool b) { m_bAutoClearQueryBuffer = b; }

bool CUser::SetBufferCount(unsigned int u, bool bForce) {
	if (!bForce && u > CZNC::Get().GetMaxBufferSize())
		return false;
	for (CIRCNetwork* pNetwork : m_vIRCNetworks) {
		for (CChan* pChan : pNetwork->GetChans()) {
			pChan->InheritBufferCount(u, bForce);
		}
	}
	m_uBufferCount = u;
	return true;
}

bool CUser::AddCTCPReply(const CString& sCTCP, const CString& sReply) {
	// Reject CTCP requests containing spaces
	if (sCTCP.find_first_of(' ') != CString::npos) {
		return false;
	}
	// Reject empty CTCP requests
	if (sCTCP.empty()) {
		return false;
	}
	m_mssCTCPReplies[sCTCP.AsUpper()] = sReply;
	return true;
}

bool CUser::DelCTCPReply(const CString& sCTCP) {
	return m_mssCTCPReplies.erase(sCTCP) > 0;
}

bool CUser::SetStatusPrefix(const CString& s) {
	if ((!s.empty()) && (s.length() < 6) && (s.find(' ') == CString::npos)) {
		m_sStatusPrefix = (s.empty()) ? "*" : s;
		return true;
	}

	return false;
}
// !Setters

// Getters
vector<CClient*> CUser::GetAllClients() const {
	vector<CClient*> vClients;

	for (CIRCNetwork* pNetwork : m_vIRCNetworks) {
		for (CClient* pClient : pNetwork->GetClients()) {
			vClients.push_back(pClient);
		}
	}

	for (CClient* pClient : m_vClients) {
		vClients.push_back(pClient);
	}

	return vClients;
}

const CString& CUser::GetUserName() const { return m_sUserName; }
const CString& CUser::GetCleanUserName() const { return m_sCleanUserName; }
const CString& CUser::GetNick(bool bAllowDefault) const { return (bAllowDefault && m_sNick.empty()) ? GetCleanUserName() : m_sNick; }
const CString& CUser::GetAltNick(bool bAllowDefault) const { return (bAllowDefault && m_sAltNick.empty()) ? GetCleanUserName() : m_sAltNick; }
const CString& CUser::GetIdent(bool bAllowDefault) const { return (bAllowDefault && m_sIdent.empty()) ? GetCleanUserName() : m_sIdent; }
const CString& CUser::GetRealName() const { return m_sRealName.empty() ? m_sUserName : m_sRealName; }
const CString& CUser::GetBindHost() const { return m_sBindHost; }
const CString& CUser::GetDCCBindHost() const { return m_sDCCBindHost; }
const CString& CUser::GetPass() const { return m_sPass; }
CUser::eHashType CUser::GetPassHashType() const { return m_eHashType; }
const CString& CUser::GetPassSalt() const { return m_sPassSalt; }
bool CUser::DenyLoadMod() const { return m_bDenyLoadMod; }
bool CUser::IsAdmin() const { return m_bAdmin; }
bool CUser::DenySetBindHost() const { return m_bDenySetBindHost; }
bool CUser::MultiClients() const { return m_bMultiClients; }
const CString& CUser::GetStatusPrefix() const { return m_sStatusPrefix; }
const CString& CUser::GetDefaultChanModes() const { return m_sDefaultChanModes; }
const CString& CUser::GetClientEncoding() const { return m_sClientEncoding; }
bool CUser::HasSpaceForNewNetwork() const { return GetNetworks().size() < MaxNetworks(); }

CString CUser::GetQuitMsg() const { return (!m_sQuitMsg.Trim_n().empty()) ? m_sQuitMsg : CZNC::GetTag(false); }
const MCString& CUser::GetCTCPReplies() const { return m_mssCTCPReplies; }
unsigned int CUser::GetBufferCount() const { return m_uBufferCount; }
bool CUser::AutoClearChanBuffer() const { return m_bAutoClearChanBuffer; }
bool CUser::AutoClearQueryBuffer() const { return m_bAutoClearQueryBuffer; }
//CString CUser::GetSkinName() const { return (!m_sSkinName.empty()) ? m_sSkinName : CZNC::Get().GetSkinName(); }
CString CUser::GetSkinName() const { return m_sSkinName; }
const CString& CUser::GetUserPath() const { if (!CFile::Exists(m_sUserPath)) { CDir::MakeDir(m_sUserPath); } return m_sUserPath; }
// !Getters<|MERGE_RESOLUTION|>--- conflicted
+++ resolved
@@ -1094,16 +1094,12 @@
 		// Do they have old NV?
 		CFile fNVFile = CFile(GetUserPath() + "/moddata/" + sModName + "/.registry");
 
-<<<<<<< HEAD
 		for (CIRCNetwork* pNetwork : m_vIRCNetworks) {
-=======
-		for (vector<CIRCNetwork*>::iterator it = m_vIRCNetworks.begin(); it != m_vIRCNetworks.end(); ++it) {
 			// Check whether the network already has this module loaded (#954)
-			if ((*it)->GetModules().FindModule(sModName)) {
+			if (pNetwork->GetModules().FindModule(sModName)) {
 				continue;
 			}
 
->>>>>>> d335c3cd
 			if (fNVFile.Exists()) {
 				CString sNetworkModPath = pNetwork->GetNetworkPath() + "/moddata/" + sModName;
 				if (!CFile::Exists(sNetworkModPath)) {
