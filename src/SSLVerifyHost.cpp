--- conflicted
+++ resolved
@@ -301,13 +301,12 @@
 * Returns MalformedCertificate if the Common Name had a NUL character embedded in it.
 * Returns Error if the Common Name could not be extracted.
 */
-<<<<<<< HEAD
 static HostnameValidationResult matches_common_name(const char* hostname,
                                                     const X509* server_cert) {
     int common_name_loc = -1;
     X509_NAME_ENTRY* common_name_entry = nullptr;
     ASN1_STRING* common_name_asn1 = nullptr;
-    char* common_name_str = nullptr;
+    CONST_ASN1_STRING_DATA char* common_name_str = nullptr;
 
     // Find the position of the CN field in the Subject field of the certificate
     common_name_loc = X509_NAME_get_index_by_NID(
@@ -328,54 +327,14 @@
     if (common_name_asn1 == nullptr) {
         return Error;
     }
-    common_name_str = (char*)ASN1_STRING_data(common_name_asn1);
+    common_name_str =
+        (CONST_ASN1_STRING_DATA char*)ASN1_STRING_get0_data(common_name_asn1);
 
     // Make sure there isn't an embedded NUL character in the CN
     if (ASN1_STRING_length(common_name_asn1) !=
         static_cast<int>(strlen(common_name_str))) {
         return MalformedCertificate;
     }
-=======
-static HostnameValidationResult matches_common_name(const char *hostname, const X509 *server_cert) {
-	int common_name_loc = -1;
-	X509_NAME_ENTRY *common_name_entry = NULL;
-	ASN1_STRING *common_name_asn1 = NULL;
-	CONST_ASN1_STRING_DATA char *common_name_str = NULL;
-
-	// Find the position of the CN field in the Subject field of the certificate
-	common_name_loc = X509_NAME_get_index_by_NID(X509_get_subject_name((X509 *) server_cert), NID_commonName, -1);
-	if (common_name_loc < 0) {
-		return Error;
-	}
-
-	// Extract the CN field
-	common_name_entry = X509_NAME_get_entry(X509_get_subject_name((X509 *) server_cert), common_name_loc);
-	if (common_name_entry == NULL) {
-		return Error;
-	}
-
-	// Convert the CN field to a C string
-	common_name_asn1 = X509_NAME_ENTRY_get_data(common_name_entry);
-	if (common_name_asn1 == NULL) {
-		return Error;
-	}			
-	common_name_str = (CONST_ASN1_STRING_DATA char*) ASN1_STRING_get0_data(common_name_asn1);
-
-	// Make sure there isn't an embedded NUL character in the CN
-	if (ASN1_STRING_length(common_name_asn1) != static_cast<int>(strlen(common_name_str))) {
-		return MalformedCertificate;
-	}
-
-	DEBUG("SSLVerifyHost: Found CN " << common_name_str);
-	// Compare expected hostname with the CN
-	if (ZNC_Curl::Curl_cert_hostcheck(common_name_str, hostname)) {
-		return MatchFound;
-	}
-	else {
-		return MatchNotFound;
-	}
-}
->>>>>>> b7dcac5e
 
     DEBUG("SSLVerifyHost: Found CN " << common_name_str);
     // Compare expected hostname with the CN
@@ -394,7 +353,6 @@
 * Returns MalformedCertificate if any of the hostnames had a NUL character embedded in it.
 * Returns NoSANPresent if the SAN extension was not present in the certificate.
 */
-<<<<<<< HEAD
 static HostnameValidationResult matches_subject_alternative_name(
     const char* hostname, const X509* server_cert) {
     HostnameValidationResult result = MatchNotFound;
@@ -416,7 +374,9 @@
 
         if (current_name->type == GEN_DNS) {
             // Current name is a DNS name, let's check it
-            char* dns_name = (char*)ASN1_STRING_data(current_name->d.dNSName);
+            CONST_ASN1_STRING_DATA char* dns_name =
+                (CONST_ASN1_STRING_DATA char*)ASN1_STRING_get0_data(
+                    current_name->d.dNSName);
 
             // Make sure there isn't an embedded NUL character in the DNS name
             if (ASN1_STRING_length(current_name->d.dNSName) !=
@@ -433,47 +393,6 @@
         }
     }
     sk_GENERAL_NAME_pop_free(san_names, GENERAL_NAME_free);
-=======
-static HostnameValidationResult matches_subject_alternative_name(const char *hostname, const X509 *server_cert) {
-	HostnameValidationResult result = MatchNotFound;
-	int i;
-	int san_names_nb = -1;
-	STACK_OF(GENERAL_NAME) *san_names = NULL;
-
-	// Try to extract the names within the SAN extension from the certificate
-	san_names = reinterpret_cast<STACK_OF(GENERAL_NAME) *>(X509_get_ext_d2i((X509 *) server_cert, NID_subject_alt_name, NULL, NULL));
-	if (san_names == NULL) {
-		return NoSANPresent;
-	}
-	san_names_nb = sk_GENERAL_NAME_num(san_names);
-
-	// Check each name within the extension
-	for (i=0; i<san_names_nb; i++) {
-		const GENERAL_NAME *current_name = sk_GENERAL_NAME_value(san_names, i);
-
-		if (current_name->type == GEN_DNS) {
-			// Current name is a DNS name, let's check it
-			CONST_ASN1_STRING_DATA char *dns_name = (CONST_ASN1_STRING_DATA char*) ASN1_STRING_get0_data(current_name->d.dNSName);
-
-			// Make sure there isn't an embedded NUL character in the DNS name
-			if (ASN1_STRING_length(current_name->d.dNSName) != static_cast<int>(strlen(dns_name))) {
-				result = MalformedCertificate;
-				break;
-			}
-			else { // Compare expected hostname with the DNS name
-				DEBUG("SSLVerifyHost: Found SAN " << dns_name);
-				if (ZNC_Curl::Curl_cert_hostcheck(dns_name, hostname)) {
-					result = MatchFound;
-					break;
-				}
-			}
-		}
-	}
-	sk_GENERAL_NAME_pop_free(san_names, GENERAL_NAME_free);
-
-	return result;
-}
->>>>>>> b7dcac5e
 
     return result;
 }
