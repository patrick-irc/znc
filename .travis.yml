language: cpp
env:
    global:
        - secure: "i2f2UVDnyHT/9z0U3XvgTj8eDERvnc1Wk7HpseEjb75JwGzqn/2R+RKHmoSrwK3hFgij2IMxZL19XtHFwMz9t5A/huAAKD74KMMI/QpeZEJ/sjT3CTLcE9HEVDdJOjc7dfLRxb2hZtgvx8clZIMrpeUdPhci8openff30KvXVbg="
matrix:
<<<<<<< HEAD
    include:
        - os: linux
          compiler: gcc
          env: BUILD_TYPE=normal
        - os: linux
          compiler: gcc
          env: BUILD_TYPE=coverage
        - os: linux
          compiler: clang
=======
    fast_finish: true
    exclude:
        - os: osx
          env: BUILD_TYPE=asan
        - os: osx
          env: BUILD_TYPE=tsan
        - compiler: gcc
>>>>>>> 0022fc61
          env: BUILD_TYPE=asan
        - os: linux
          compiler: clang
          env: BUILD_TYPE=tsan
        - os: osx
          compiler: clang
          env: BUILD_TYPE=normal
before_install:
    - "echo os: [$TRAVIS_OS_NAME] build: [$BUILD_TYPE]"
    - if [[ "$BUILD_TYPE" == "normal" ]]; then export CFGFLAGS= MYCXXFLAGS= MYLDFLAGS=; fi
    - if [[ "$BUILD_TYPE" == "asan" ]]; then export CFGFLAGS=--enable-debug MYCXXFLAGS="-fsanitize=address -O1 -fno-omit-frame-pointer -fno-optimize-sibling-calls -fPIE" MYLDFLAGS="-fsanitize=address -pie"; fi
    - if [[ "$BUILD_TYPE" == "tsan" ]]; then export CFGFLAGS=--enable-debug MYCXXFLAGS="-fsanitize=thread -O1 -fPIE" MYLDFLAGS="-fsanitize=thread -pie"; fi
    - if [[ "$BUILD_TYPE" == "coverage" ]]; then export CFGFLAGS="--enable-debug --disable-perl --disable-python" MYCXXFLAGS=--coverage MYLDFLAGS=--coverage; fi
      # UBSan randomly crashes clang, and very often :(
      # CFGFLAGS=--enable-debug MYCXXFLAGS="-fsanitize=undefined -O1 -fPIE -fno-sanitize-recover" MYLDFLAGS="-fsanitize=undefined -pie -fno-sanitize-recover"
    - if [[ "$TRAVIS_REPO_SLUG" == "znc/znc" && "$TRAVIS_PULL_REQUEST" == "false" && "$TRAVIS_BRANCH" == "master" ]]; then openssl aes-256-cbc -d -in .travis-github.enc -out ~/znc-docs-key -k ${SECRET_KEY}; fi
    - export SECRET_KEY=no
install:
    - if [[ "$TRAVIS_OS_NAME" == "linux" ]]; then cat /proc/cpuinfo /proc/meminfo; fi
    - if [[ "$TRAVIS_OS_NAME" == "linux" ]]; then lsb_release -a; fi
<<<<<<< HEAD
    - if [[ "$TRAVIS_OS_NAME" == "linux" ]]; then sudo add-apt-repository -y ppa:ubuntu-toolchain-r/test; fi  # for gcc-4.8
=======
>>>>>>> 0022fc61
    - if [[ "$TRAVIS_OS_NAME" == "linux" ]]; then sudo add-apt-repository -y ppa:teward/swig3.0; fi
    - if [[ "$TRAVIS_OS_NAME" == "linux" ]]; then sudo apt-get update; fi
<<<<<<< HEAD
    - if [[ "$TRAVIS_OS_NAME" == "linux" ]]; then sudo apt-get install libperl-dev python3-dev tcl-dev libsasl2-dev libicu-dev swig3.0 doxygen graphviz python3-setuptools socat; fi
    - if [[ "$TRAVIS_OS_NAME" == "linux" ]]; then sudo apt-get install g++-4.8; fi
    - if [[ "$TRAVIS_OS_NAME" == "linux" && "$CXX" == "g++" ]]; then export CXX="g++-4.8" CC="gcc-4.8"; fi
    - if [[ "$TRAVIS_OS_NAME" == "linux" ]]; then sudo easy_install3 pexpect; fi
    - |
          if [[ "$TRAVIS_OS_NAME" == "linux" && "$BUILD_TYPE" == "coverage" ]]; then
              # when travis upgrades ubuntu, install lcov from apt-get instead
              sudo apt-get build-dep lcov
              wget http://archive.ubuntu.com/ubuntu/pool/main/l/lcov/lcov_1.11.orig.tar.gz
              tar xf lcov_1.11.orig.tar.gz
              sudo make -C lcov-1.11/ install
              gem install coveralls-lcov
              lcov --directory . --zerocounters
          fi
=======
    - if [[ "$TRAVIS_OS_NAME" == "linux" ]]; then sudo apt-get -y install libperl-dev python3-dev tcl-dev libsasl2-dev libgtest-dev libicu-dev swig3.0 doxygen graphviz; fi
    - if [[ "$TRAVIS_OS_NAME" == "linux" ]]; then export CFGFLAGS="$CFGFLAGS --with-gtest=/usr/src/gtest"; fi
>>>>>>> 0022fc61
    - if [[ "$TRAVIS_OS_NAME" == "osx" ]]; then sw_vers; fi
    - if [[ "$TRAVIS_OS_NAME" == "osx" ]]; then sysctl -a | grep cpu; fi
    - if [[ "$TRAVIS_OS_NAME" == "osx" ]]; then sysctl -a | grep mem; fi
    - if [[ "$TRAVIS_OS_NAME" == "osx" ]]; then brew config; fi
    - if [[ "$TRAVIS_OS_NAME" == "osx" ]]; then brew list --versions; fi
    - if [[ "$TRAVIS_OS_NAME" == "osx" ]]; then brew update; fi
    - if [[ "$TRAVIS_OS_NAME" == "osx" ]]; then brew install swig python3 icu4c jq openssl socat; fi
    - if [[ "$TRAVIS_OS_NAME" == "osx" ]]; then brew info --json=v1 --installed | jq .; fi
    - if [[ "$TRAVIS_OS_NAME" == "osx" ]]; then pip3 install pexpect; fi
    - "echo pkg-config path: [$PKG_CONFIG_PATH]"
script:
    - ./bootstrap.sh
    - mkdir build
    - cd build
    - ../configure --enable-perl --enable-python --enable-tcl --enable-cyrus --enable-charset $CFGFLAGS CXXFLAGS="$CXXFLAGS $MYCXXFLAGS" LDFLAGS="$LDFLAGS $MYLDFLAGS"
    - cat config.log
    - make V=1
    - make V=1 test
    - sudo make install
    - cd ..
after_success:
    - test -r .travis_after_all.py && python .travis_after_all.py || echo No .travis_after_all.py found
    - test -r .to_export_back && echo $(cat .to_export_back) || echo No .to_export_back found
    - export DUMMY_VAR=dummy-value $(cat .to_export_back)
    - |
          if [[ "$BUILD_TYPE" == "coverage" ]]; then
              cd build/
              ls -l /usr/bin|grep gcov
              lcov --directory . --capture --output-file coverage.info --gcov-tool /usr/bin/gcov-4.8 || exit 1
              lcov --remove coverage.info '/usr/*' 'test/*' --output-file coverage.info || exit 1
              lcov --list coverage.info || exit 1
              coveralls-lcov coverage.info || exit 1
              cd ..
          else
              echo "No coverage for this build"
          fi
    - |
          if [ "$BUILD_LEADER" == "YES" ] && [ "$BUILD_AGGREGATE_STATUS" == "others_succeeded" ] && [ "$TRAVIS_REPO_SLUG" == "znc/znc" ] && [ "$TRAVIS_PULL_REQUEST" == "false" ] && [ "$TRAVIS_BRANCH" == "master" ]; then
              echo "All builds passed!"
              ./.travis-generate-docs.sh
          else
              echo "Not leader"
          fi
notifications:
    irc:
        channels:
            - "irc.freenode.net#znc-dev"
        on_success: always
        on_failure: always
sudo: required
dist: trusty<|MERGE_RESOLUTION|>--- conflicted
+++ resolved
@@ -3,7 +3,7 @@
     global:
         - secure: "i2f2UVDnyHT/9z0U3XvgTj8eDERvnc1Wk7HpseEjb75JwGzqn/2R+RKHmoSrwK3hFgij2IMxZL19XtHFwMz9t5A/huAAKD74KMMI/QpeZEJ/sjT3CTLcE9HEVDdJOjc7dfLRxb2hZtgvx8clZIMrpeUdPhci8openff30KvXVbg="
 matrix:
-<<<<<<< HEAD
+    fast_finish: true
     include:
         - os: linux
           compiler: gcc
@@ -13,15 +13,6 @@
           env: BUILD_TYPE=coverage
         - os: linux
           compiler: clang
-=======
-    fast_finish: true
-    exclude:
-        - os: osx
-          env: BUILD_TYPE=asan
-        - os: osx
-          env: BUILD_TYPE=tsan
-        - compiler: gcc
->>>>>>> 0022fc61
           env: BUILD_TYPE=asan
         - os: linux
           compiler: clang
@@ -42,16 +33,9 @@
 install:
     - if [[ "$TRAVIS_OS_NAME" == "linux" ]]; then cat /proc/cpuinfo /proc/meminfo; fi
     - if [[ "$TRAVIS_OS_NAME" == "linux" ]]; then lsb_release -a; fi
-<<<<<<< HEAD
-    - if [[ "$TRAVIS_OS_NAME" == "linux" ]]; then sudo add-apt-repository -y ppa:ubuntu-toolchain-r/test; fi  # for gcc-4.8
-=======
->>>>>>> 0022fc61
     - if [[ "$TRAVIS_OS_NAME" == "linux" ]]; then sudo add-apt-repository -y ppa:teward/swig3.0; fi
     - if [[ "$TRAVIS_OS_NAME" == "linux" ]]; then sudo apt-get update; fi
-<<<<<<< HEAD
     - if [[ "$TRAVIS_OS_NAME" == "linux" ]]; then sudo apt-get install libperl-dev python3-dev tcl-dev libsasl2-dev libicu-dev swig3.0 doxygen graphviz python3-setuptools socat; fi
-    - if [[ "$TRAVIS_OS_NAME" == "linux" ]]; then sudo apt-get install g++-4.8; fi
-    - if [[ "$TRAVIS_OS_NAME" == "linux" && "$CXX" == "g++" ]]; then export CXX="g++-4.8" CC="gcc-4.8"; fi
     - if [[ "$TRAVIS_OS_NAME" == "linux" ]]; then sudo easy_install3 pexpect; fi
     - |
           if [[ "$TRAVIS_OS_NAME" == "linux" && "$BUILD_TYPE" == "coverage" ]]; then
@@ -63,10 +47,6 @@
               gem install coveralls-lcov
               lcov --directory . --zerocounters
           fi
-=======
-    - if [[ "$TRAVIS_OS_NAME" == "linux" ]]; then sudo apt-get -y install libperl-dev python3-dev tcl-dev libsasl2-dev libgtest-dev libicu-dev swig3.0 doxygen graphviz; fi
-    - if [[ "$TRAVIS_OS_NAME" == "linux" ]]; then export CFGFLAGS="$CFGFLAGS --with-gtest=/usr/src/gtest"; fi
->>>>>>> 0022fc61
     - if [[ "$TRAVIS_OS_NAME" == "osx" ]]; then sw_vers; fi
     - if [[ "$TRAVIS_OS_NAME" == "osx" ]]; then sysctl -a | grep cpu; fi
     - if [[ "$TRAVIS_OS_NAME" == "osx" ]]; then sysctl -a | grep mem; fi
