--- conflicted
+++ resolved
@@ -57,7 +57,6 @@
 };
 
 class CSASLMod : public CModule {
-<<<<<<< HEAD
   public:
     MODCONSTRUCTOR(CSASLMod) {
         AddCommand("Help",
@@ -75,6 +74,11 @@
             "RequireAuth",
             static_cast<CModCommand::ModCmdFunc>(&CSASLMod::RequireAuthCommand),
             "[yes|no]", "Don't connect unless SASL authentication succeeds");
+        AddCommand("Verbose", "yes|no", "Set verbosity level, useful to debug",
+                   [&](const CString& sLine) {
+            m_bVerbose = sLine.ToBool();
+            PutModule("Verbose: " + CString(m_bVerbose));
+        });
 
         m_bAuthenticated = false;
     }
@@ -166,15 +170,12 @@
         return GetNV(NV_MECHANISMS);
     }
 
-    bool CheckRequireAuth() {
+    void CheckRequireAuth() {
         if (!m_bAuthenticated && GetNV(NV_REQUIRE_AUTH).ToBool()) {
             GetNetwork()->SetIRCConnectEnabled(false);
             PutModule("Disabling network, we require authentication.");
             PutModule("Use 'RequireAuth no' to disable.");
-            return true;
-        }
-
-        return false;
+        }
     }
 
     void Authenticate(const CString& sLine) {
@@ -224,6 +225,9 @@
     EModRet OnNumericMessage(CNumericMessage& msg) override {
         if (msg.GetCode() == 903) {
             /* SASL success! */
+            if (m_bVerbose) {
+                PutModule(m_Mechanisms.GetCurrent() + " mechanism succeeded.");
+            }
             GetNetwork()->GetIRCSock()->ResumeCap();
             m_bAuthenticated = true;
             DEBUG("sasl: Authenticated with mechanism ["
@@ -232,7 +236,9 @@
                    msg.GetCode() == 905) {
             DEBUG("sasl: Mechanism [" << m_Mechanisms.GetCurrent()
                                       << "] failed.");
-            PutModule(m_Mechanisms.GetCurrent() + " mechanism failed.");
+            if (m_bVerbose) {
+                PutModule(m_Mechanisms.GetCurrent() + " mechanism failed.");
+            }
 
             if (m_Mechanisms.HasNext()) {
                 m_Mechanisms.IncrementIndex();
@@ -301,210 +307,7 @@
   private:
     Mechanisms m_Mechanisms;
     bool m_bAuthenticated;
-=======
-public:
-	MODCONSTRUCTOR(CSASLMod) {
-		AddCommand("Help",        static_cast<CModCommand::ModCmdFunc>(&CSASLMod::PrintHelp),
-			"search", "Generate this output");
-		AddCommand("Set",         static_cast<CModCommand::ModCmdFunc>(&CSASLMod::Set),
-			"<username> [<password>]", "Set username and password for the mechanisms that need them. Password is optional");
-		AddCommand("Mechanism",   static_cast<CModCommand::ModCmdFunc>(&CSASLMod::SetMechanismCommand),
-			"[mechanism[ ...]]", "Set the mechanisms to be attempted (in order)");
-		AddCommand("RequireAuth", static_cast<CModCommand::ModCmdFunc>(&CSASLMod::RequireAuthCommand),
-			"[yes|no]", "Don't connect unless SASL authentication succeeds");
-		AddCommand("Verbose", "yes|no", "Set verbosity level, useful to debug",
-			[&](const CString& sLine) {
-				m_bVerbose = sLine.ToBool();
-				PutModule("Verbose: " + CString(m_bVerbose));
-			});
-
-		m_bAuthenticated = false;
-	}
-
-	void PrintHelp(const CString& sLine) {
-		HandleHelpCommand(sLine);
-
-		CTable Mechanisms;
-		Mechanisms.AddColumn("Mechanism");
-		Mechanisms.AddColumn("Description");
-
-		for (size_t i = 0; SupportedMechanisms[i].szName != NULL; i++) {
-			Mechanisms.AddRow();
-			Mechanisms.SetCell("Mechanism",   SupportedMechanisms[i].szName);
-			Mechanisms.SetCell("Description", SupportedMechanisms[i].szDescription);
-		}
-
-		PutModule("The following mechanisms are available:");
-		PutModule(Mechanisms);
-	}
-
-	void Set(const CString& sLine) {
-		SetNV("username", sLine.Token(1));
-		SetNV("password", sLine.Token(2));
-
-		PutModule("Username has been set to [" + GetNV("username") + "]");
-		PutModule("Password has been set to [" + GetNV("password") + "]");
-	}
-
-	void SetMechanismCommand(const CString& sLine) {
-		CString sMechanisms = sLine.Token(1, true).AsUpper();
-
-		if (!sMechanisms.empty()) {
-			VCString vsMechanisms;
-			sMechanisms.Split(" ", vsMechanisms);
-
-			for (VCString::const_iterator it = vsMechanisms.begin(); it != vsMechanisms.end(); ++it) {
-				if (!SupportsMechanism(*it)) {
-					PutModule("Unsupported mechanism: " + *it);
-					return;
-				}
-			}
-
-			SetNV(NV_MECHANISMS, sMechanisms);
-		}
-
-		PutModule("Current mechanisms set: " + GetMechanismsString());
-	}
-
-	void RequireAuthCommand(const CString& sLine) {
-		if (!sLine.Token(1).empty()) {
-			SetNV(NV_REQUIRE_AUTH, sLine.Token(1));
-		}
-
-		if (GetNV(NV_REQUIRE_AUTH).ToBool()) {
-			PutModule("We require SASL negotiation to connect");
-		} else {
-			PutModule("We will connect even if SASL fails");
-		}
-	}
-
-	bool SupportsMechanism(const CString& sMechanism) const {
-		for (size_t i = 0; SupportedMechanisms[i].szName != NULL; i++) {
-			if (sMechanism.Equals(SupportedMechanisms[i].szName)) {
-				return true;
-			}
-		}
-
-		return false;
-	}
-
-	CString GetMechanismsString() const {
-		if (GetNV(NV_MECHANISMS).empty()) {
-			CString sDefaults = "";
-
-			for (size_t i = 0; SupportedMechanisms[i].szName != NULL; i++) {
-				if (SupportedMechanisms[i].bDefault) {
-					if (!sDefaults.empty()) {
-						sDefaults += " ";
-					}
-
-					sDefaults += SupportedMechanisms[i].szName;
-				}
-			}
-
-			return sDefaults;
-		}
-
-		return GetNV(NV_MECHANISMS);
-	}
-
-	void CheckRequireAuth() {
-		if (!m_bAuthenticated && GetNV(NV_REQUIRE_AUTH).ToBool()) {
-			GetNetwork()->SetIRCConnectEnabled(false);
-			PutModule("Disabling network, we require authentication.");
-			PutModule("Use 'RequireAuth no' to disable.");
-		}
-	}
-
-	void Authenticate(const CString& sLine) {
-		if (m_Mechanisms.GetCurrent().Equals("PLAIN") && sLine.Equals("+")) {
-			CString sAuthLine = GetNV("username") + '\0' + GetNV("username")  + '\0' + GetNV("password");
-			sAuthLine.Base64Encode();
-			PutIRC("AUTHENTICATE " + sAuthLine);
-		} else {
-			/* Send blank authenticate for other mechanisms (like EXTERNAL). */
-			PutIRC("AUTHENTICATE +");
-		}
-	}
-
-	virtual bool OnServerCapAvailable(const CString& sCap) override {
-		return sCap.Equals("sasl");
-	}
-
-	virtual void OnServerCapResult(const CString& sCap, bool bSuccess) override {
-		if (sCap.Equals("sasl")) {
-			if (bSuccess) {
-				GetMechanismsString().Split(" ", m_Mechanisms);
-
-				if (m_Mechanisms.empty()) {
-					CheckRequireAuth();
-					return;
-				}
-
-				GetNetwork()->GetIRCSock()->PauseCap();
-
-				m_Mechanisms.SetIndex(0);
-				PutIRC("AUTHENTICATE " + m_Mechanisms.GetCurrent());
-			} else {
-				CheckRequireAuth();
-			}
-		}
-	}
-
-	virtual EModRet OnRaw(CString &sLine) override {
-		if (sLine.Token(0).Equals("AUTHENTICATE")) {
-			Authenticate(sLine.Token(1, true));
-		} else if (sLine.Token(1).Equals("903")) {
-			/* SASL success! */
-			if (m_bVerbose) {
-				PutModule(m_Mechanisms.GetCurrent() + " mechanism succeeded.");
-			}
-			GetNetwork()->GetIRCSock()->ResumeCap();
-			m_bAuthenticated = true;
-			DEBUG("sasl: Authenticated with mechanism [" << m_Mechanisms.GetCurrent() << "]");
-		} else if (sLine.Token(1).Equals("904") || sLine.Token(1).Equals("905")) {
-			DEBUG("sasl: Mechanism [" << m_Mechanisms.GetCurrent() << "] failed.");
-			if (m_bVerbose) {
-				PutModule(m_Mechanisms.GetCurrent() + " mechanism failed.");
-			}
-
-			if (m_Mechanisms.HasNext()) {
-				m_Mechanisms.IncrementIndex();
-				PutIRC("AUTHENTICATE " + m_Mechanisms.GetCurrent());
-			} else {
-				CheckRequireAuth();
-				GetNetwork()->GetIRCSock()->ResumeCap();
-			}
-		} else if (sLine.Token(1).Equals("906")) {
-			/* CAP wasn't paused? */
-			DEBUG("sasl: Reached 906.");
-			CheckRequireAuth();
-		} else if (sLine.Token(1).Equals("907")) {
-			m_bAuthenticated = true;
-			GetNetwork()->GetIRCSock()->ResumeCap();
-			DEBUG("sasl: Received 907 -- We are already registered");
-		} else {
-			return CONTINUE;
-		}
-
-		return HALT;
-	}
-
-	virtual void OnIRCConnected() override {
-		/* Just incase something slipped through, perhaps the server doesn't
-		 * respond to our CAP negotiation. */
-
-		CheckRequireAuth();
-	}
-
-	virtual void OnIRCDisconnected() override {
-		m_bAuthenticated = false;
-	}
-private:
-	Mechanisms m_Mechanisms;
-	bool m_bAuthenticated;
-	bool m_bVerbose = false;
->>>>>>> 66daadfe
+    bool m_bVerbose = false;
 };
 
 template <>
